--- conflicted
+++ resolved
@@ -9,8 +9,6 @@
 - result:
     category: workstation
     datasource: simulation
-<<<<<<< HEAD
-=======
     hardware: Intel i5-13600K
     metric: latency
     metric_unit: ms
@@ -43,14 +41,12 @@
 - result:
     category: workstation
     datasource: simulation
->>>>>>> 994b2cb6
     hardware: Intel i7-12700H
     metric: latency
     metric_unit: ms
     note: "\u270Bmean_benchmark 9.1100, rms_benchmark 9.3270, max_benchmark\
       \ 10.9649, min_benchmark 6.3328, lost messages 0.00 %"
     timestampt: '08-09-2023'
-<<<<<<< HEAD
     type: grey
     value: 10.9649
 - result:
@@ -83,39 +79,5 @@
     note: "\u270B"
     timestampt: '08-09-2023'
     type: grey
-=======
-    type: grey
-    value: 10.9649
-- result:
-    category: workstation
-    datasource: simulation
-    hardware: Intel i7-12700H
-    metric: power
-    metric_unit: W
-    note: "\u270B"
-    timestampt: '08-09-2023'
-    type: grey
-    value: 9.9816255569458
-- result:
-    category: workstation
-    datasource: simulation
-    hardware: Intel i7-8700K
-    metric: latency
-    metric_unit: ms
-    note: "\u270Bmean_benchmark 12.0303, rms_benchmark 14.5932, max_benchmark\
-      \ 23.1109, min_benchmark 3.2861, lost messages 0.00 %"
-    timestampt: '08-09-2023'
-    type: grey
-    value: 23.1109 
-- result:
-    category: workstation
-    datasource: simulation
-    hardware: Intel i7-8700K
-    metric: power
-    metric_unit: W
-    note: "\u270B"
-    timestampt: '08-09-2023'
-    type: grey
->>>>>>> 994b2cb6
     value: 13.847026824951172
 short: Collision checking between xArm6 and a box using FCL library.