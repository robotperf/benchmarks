description: 'A computational graph that uses [moveit2](https://github.com/ros-planning/moveit2)
  to compute collision checking with the [Bullet](https://github.com/bulletphysics/bullet3) library between a UFACTORY xArm6 manipulator and a cube-shaped collision object'
graph: ../../../imgs/d3_collision_checking_bullet.svg
id: d3
name: d3_collision_checking_bullet
reproduction: Refer to https://github.com/robotperf/benchmarks/tree/main/benchmarks/manipulation/d3_collision_checking_bullet
  and review the launch files to reproduce this package.
results:
- result:
    category: workstation
    datasource: simulation
<<<<<<< HEAD
=======
    hardware: Intel i5-13600K
    metric: latency
    metric_unit: ms
    note: "\u270Bmean_benchmark 0.2906, rms_benchmark 0.2994, max_benchmark\
      \ 0.3909, min_benchmark 0.2243, lost messages 0.00 %"
    timestampt: '2023-09-11 09:20:32'
    type: grey
    value: 0.3909
- result:
    category: workstation
    datasource: simulation
    hardware: Intel i5-13600K
    metric: power
    metric_unit: W
    note: "\u270B"
    timestampt: '2023-09-11 09:20:32'
    type: grey
    value: 81.04869842529297
- result:
    category: workstation
    datasource: simulation
    hardware: Intel i5-13600K
    metric: throughput
    metric_unit: fps
    note: "\u270Bmean_benchmark 0.0, rms_benchmark 0.0, max_benchmark 0.0, min_benchmark\
      \ 0.0, lost messages 0.00 %"
    timestampt: '2023-09-11 09:20:32'
    type: grey
    value: 0.0
- result:
    category: workstation
    datasource: simulation
>>>>>>> 994b2cb6
    hardware: Intel i7-12700H
    metric: latency
    metric_unit: ms
    note: "\u270Bmean_benchmark 1.6704, rms_benchmark 1.7885, max_benchmark\
      \ 2.5722, min_benchmark 1.1654, lost messages 0.00 %"
    timestampt: '08-09-2023'
<<<<<<< HEAD
    type: grey
    value: 2.5722
- result:
    category: workstation
    datasource: simulation
    hardware: Intel i7-12700H
    metric: power
    metric_unit: W
    note: "\u270B"
    timestampt: '08-09-2023'
    type: grey
    value: 10.084168434143066
- result:
    category: workstation
    datasource: simulation
    hardware: Intel i7-8700K
    metric: latency
    metric_unit: ms
    note: "\u270Bmean_benchmark 1.8770, rms_benchmark 1.9093, max_benchmark\
      \ 2.3716, min_benchmark 1.6177, lost messages 0.00 %"
    timestampt: '08-09-2023'
    type: grey
    value: 2.3716 
- result:
    category: workstation
    datasource: simulation
    hardware: Intel i7-8700K
    metric: power
    metric_unit: W
    note: "\u270B"
    timestampt: '08-09-2023'
    type: grey
=======
    type: grey
    value: 2.5722
- result:
    category: workstation
    datasource: simulation
    hardware: Intel i7-12700H
    metric: power
    metric_unit: W
    note: "\u270B"
    timestampt: '08-09-2023'
    type: grey
    value: 10.084168434143066
- result:
    category: workstation
    datasource: simulation
    hardware: Intel i7-8700K
    metric: latency
    metric_unit: ms
    note: "\u270Bmean_benchmark 1.8770, rms_benchmark 1.9093, max_benchmark\
      \ 2.3716, min_benchmark 1.6177, lost messages 0.00 %"
    timestampt: '08-09-2023'
    type: grey
    value: 2.3716 
- result:
    category: workstation
    datasource: simulation
    hardware: Intel i7-8700K
    metric: power
    metric_unit: W
    note: "\u270B"
    timestampt: '08-09-2023'
    type: grey
>>>>>>> 994b2cb6
    value: 14.359254837036133
short: Collision checking between xArm6 and a box using Bullet library.<|MERGE_RESOLUTION|>--- conflicted
+++ resolved
@@ -9,8 +9,6 @@
 - result:
     category: workstation
     datasource: simulation
-<<<<<<< HEAD
-=======
     hardware: Intel i5-13600K
     metric: latency
     metric_unit: ms
@@ -43,14 +41,12 @@
 - result:
     category: workstation
     datasource: simulation
->>>>>>> 994b2cb6
     hardware: Intel i7-12700H
     metric: latency
     metric_unit: ms
     note: "\u270Bmean_benchmark 1.6704, rms_benchmark 1.7885, max_benchmark\
       \ 2.5722, min_benchmark 1.1654, lost messages 0.00 %"
     timestampt: '08-09-2023'
-<<<<<<< HEAD
     type: grey
     value: 2.5722
 - result:
@@ -83,39 +79,5 @@
     note: "\u270B"
     timestampt: '08-09-2023'
     type: grey
-=======
-    type: grey
-    value: 2.5722
-- result:
-    category: workstation
-    datasource: simulation
-    hardware: Intel i7-12700H
-    metric: power
-    metric_unit: W
-    note: "\u270B"
-    timestampt: '08-09-2023'
-    type: grey
-    value: 10.084168434143066
-- result:
-    category: workstation
-    datasource: simulation
-    hardware: Intel i7-8700K
-    metric: latency
-    metric_unit: ms
-    note: "\u270Bmean_benchmark 1.8770, rms_benchmark 1.9093, max_benchmark\
-      \ 2.3716, min_benchmark 1.6177, lost messages 0.00 %"
-    timestampt: '08-09-2023'
-    type: grey
-    value: 2.3716 
-- result:
-    category: workstation
-    datasource: simulation
-    hardware: Intel i7-8700K
-    metric: power
-    metric_unit: W
-    note: "\u270B"
-    timestampt: '08-09-2023'
-    type: grey
->>>>>>> 994b2cb6
     value: 14.359254837036133
 short: Collision checking between xArm6 and a box using Bullet library.