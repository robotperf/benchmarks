--- conflicted
+++ resolved
@@ -117,19 +117,6 @@
       \ 9.98, lost messages 0.20 %"
     timestampt: '2023-07-21 17:48:23'
     type: grey
-<<<<<<< HEAD
-    value: 10.0
-- result:
-    category: workstation
-    datasource: perception/image
-    hardware: AMD Ryzen 5 PRO 4650G
-    metric: power
-    metric_unit: W
-    note: "\u270B "
-    timestampt: '2023-09-12 12:22:36'
-    type: grey
-    value: 5.444457054138184
-=======
     value: 10.00
 - result:
     category: workstation
@@ -230,5 +217,4 @@
     timestampt: '2023-09-13 17:26:48'
     type: grey
     value: 10.00
->>>>>>> e300eeab
 short: Joint trajectory controller